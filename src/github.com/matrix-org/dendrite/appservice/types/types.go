--- conflicted
+++ resolved
@@ -26,15 +26,11 @@
 	AppService  config.ApplicationService
 	Cond        *sync.Cond
 	EventsReady bool
-<<<<<<< HEAD
 	// Backoff exponent (2^x secs). Max 6, aka 64s.
 	Backoff int
-}
-=======
 }
 
 const (
 	// AppServiceDeviceID is the AS dummy device ID
 	AppServiceDeviceID = "AS_Device"
-)
->>>>>>> 5b713555
+)