--- conflicted
+++ resolved
@@ -50,15 +50,11 @@
 	}
 	authData := auth.Data{nil, deviceDB, nil}
 
+	// TODO: How to use tracing with these endpoints?
+
 	// TODO: Add AS support
 	r0mux.Handle("/upload", common.MakeAuthAPI(
-<<<<<<< HEAD
-		"upload", authData,
-=======
-		tracer,
-		"upload",
-		deviceDB,
->>>>>>> 0fc64328
+		tracer, "upload", authData,
 		func(req *http.Request, _ *authtypes.Device) util.JSONResponse {
 			return Upload(req, cfg, db, activeThumbnailGeneration)
 		},
