// Copyright 2020 The Matrix.org Foundation C.I.C.
//
// Licensed under the Apache License, Version 2.0 (the "License");
// you may not use this file except in compliance with the License.
// You may obtain a copy of the License at
//
//     http://www.apache.org/licenses/LICENSE-2.0
//
// Unless required by applicable law or agreed to in writing, software
// distributed under the License is distributed on an "AS IS" BASIS,
// WITHOUT WARRANTIES OR CONDITIONS OF ANY KIND, either express or implied.
// See the License for the specific language governing permissions and
// limitations under the License.

package storage

import (
	"context"
	"time"

	"github.com/matrix-org/dendrite/eduserver/cache"
	"github.com/matrix-org/dendrite/internal"
	"github.com/matrix-org/dendrite/roomserver/api"
	"github.com/matrix-org/dendrite/syncapi/types"
	userapi "github.com/matrix-org/dendrite/userapi/api"
	"github.com/matrix-org/gomatrixserverlib"
)

type Database interface {
	internal.PartitionStorer
	// AllJoinedUsersInRooms returns a map of room ID to a list of all joined user IDs.
	AllJoinedUsersInRooms(ctx context.Context) (map[string][]string, error)
	// AllPeekingDevicesInRooms returns a map of room ID to a list of all peeking devices.
	AllPeekingDevicesInRooms(ctx context.Context) (map[string][]types.PeekingDevice, error)
	// Events lookups a list of event by their event ID.
	// Returns a list of events matching the requested IDs found in the database.
	// If an event is not found in the database then it will be omitted from the list.
	// Returns an error if there was a problem talking with the database.
	// Does not include any transaction IDs in the returned events.
	Events(ctx context.Context, eventIDs []string) ([]gomatrixserverlib.HeaderedEvent, error)
	// WriteEvent into the database. It is not safe to call this function from multiple goroutines, as it would create races
	// when generating the sync stream position for this event. Returns the sync stream position for the inserted event.
	// Returns an error if there was a problem inserting this event.
	WriteEvent(ctx context.Context, ev *gomatrixserverlib.HeaderedEvent, addStateEvents []gomatrixserverlib.HeaderedEvent,
		addStateEventIDs []string, removeStateEventIDs []string, transactionID *api.TransactionID, excludeFromSync bool) (types.StreamPosition, error)
	// GetStateEvent returns the Matrix state event of a given type for a given room with a given state key
	// If no event could be found, returns nil
	// If there was an issue during the retrieval, returns an error
	GetStateEvent(ctx context.Context, roomID, evType, stateKey string) (*gomatrixserverlib.HeaderedEvent, error)
	// GetStateEventsForRoom fetches the state events for a given room.
	// Returns an empty slice if no state events could be found for this room.
	// Returns an error if there was an issue with the retrieval.
	GetStateEventsForRoom(ctx context.Context, roomID string, stateFilterPart *gomatrixserverlib.StateFilter) (stateEvents []gomatrixserverlib.HeaderedEvent, err error)
	// SyncPosition returns the latest positions for syncing.
	SyncPosition(ctx context.Context) (types.StreamingToken, error)
	// IncrementalSync returns all the data needed in order to create an incremental
	// sync response for the given user. Events returned will include any client
	// transaction IDs associated with the given device. These transaction IDs come
	// from when the device sent the event via an API that included a transaction
	// ID. A response object must be provided for IncrementaSync to populate - it
	// will not create one.
	IncrementalSync(ctx context.Context, res *types.Response, device userapi.Device, fromPos, toPos types.StreamingToken, numRecentEventsPerRoom int, wantFullState bool) (*types.Response, error)
	// CompleteSync returns a complete /sync API response for the given user. A response object
	// must be provided for CompleteSync to populate - it will not create one.
	CompleteSync(ctx context.Context, res *types.Response, device userapi.Device, numRecentEventsPerRoom int) (*types.Response, error)
	// GetAccountDataInRange returns all account data for a given user inserted or
	// updated between two given positions
	// Returns a map following the format data[roomID] = []dataTypes
	// If no data is retrieved, returns an empty map
	// If there was an issue with the retrieval, returns an error
	GetAccountDataInRange(ctx context.Context, userID string, r types.Range, accountDataFilterPart *gomatrixserverlib.EventFilter) (map[string][]string, error)
	// UpsertAccountData keeps track of new or updated account data, by saving the type
	// of the new/updated data, and the user ID and room ID the data is related to (empty)
	// room ID means the data isn't specific to any room)
	// If no data with the given type, user ID and room ID exists in the database,
	// creates a new row, else update the existing one
	// Returns an error if there was an issue with the upsert
	UpsertAccountData(ctx context.Context, userID, roomID, dataType string) (types.StreamPosition, error)
	// AddInviteEvent stores a new invite event for a user.
	// If the invite was successfully stored this returns the stream ID it was stored at.
	// Returns an error if there was a problem communicating with the database.
	AddInviteEvent(ctx context.Context, inviteEvent gomatrixserverlib.HeaderedEvent) (types.StreamPosition, error)
	// RetireInviteEvent removes an old invite event from the database. Returns the new position of the retired invite.
	// Returns an error if there was a problem communicating with the database.
	RetireInviteEvent(ctx context.Context, inviteEventID string) (types.StreamPosition, error)
	// AddPeek adds a new peek to our DB for a given room by a given user's device.
	// Returns an error if there was a problem communicating with the database.
	AddPeek(ctx context.Context, RoomID, UserID, DeviceID string) (types.StreamPosition, error)
<<<<<<< HEAD
=======
	// DeletePeek deletes all peeks for a given room by a given user
	// Returns an error if there was a problem communicating with the database.
	DeletePeeks(ctx context.Context, RoomID, UserID string) (types.StreamPosition, error)
>>>>>>> 913020e4
	// SetTypingTimeoutCallback sets a callback function that is called right after
	// a user is removed from the typing user list due to timeout.
	SetTypingTimeoutCallback(fn cache.TimeoutCallbackFn)
	// AddTypingUser adds a typing user to the typing cache.
	// Returns the newly calculated sync position for typing notifications.
	AddTypingUser(userID, roomID string, expireTime *time.Time) types.StreamPosition
	// RemoveTypingUser removes a typing user from the typing cache.
	// Returns the newly calculated sync position for typing notifications.
	RemoveTypingUser(userID, roomID string) types.StreamPosition
	// GetEventsInStreamingRange retrieves all of the events on a given ordering using the given extremities and limit.
	GetEventsInStreamingRange(ctx context.Context, from, to *types.StreamingToken, roomID string, limit int, backwardOrdering bool) (events []types.StreamEvent, err error)
	// GetEventsInTopologicalRange retrieves all of the events on a given ordering using the given extremities and limit.
	GetEventsInTopologicalRange(ctx context.Context, from, to *types.TopologyToken, roomID string, limit int, backwardOrdering bool) (events []types.StreamEvent, err error)
	// EventPositionInTopology returns the depth and stream position of the given event.
	EventPositionInTopology(ctx context.Context, eventID string) (types.TopologyToken, error)
	// BackwardExtremitiesForRoom returns a map of backwards extremity event ID to a list of its prev_events.
	BackwardExtremitiesForRoom(ctx context.Context, roomID string) (backwardExtremities map[string][]string, err error)
	// MaxTopologicalPosition returns the highest topological position for a given room.
	MaxTopologicalPosition(ctx context.Context, roomID string) (types.TopologyToken, error)
	// StreamEventsToEvents converts streamEvent to Event. If device is non-nil and
	// matches the streamevent.transactionID device then the transaction ID gets
	// added to the unsigned section of the output event.
	StreamEventsToEvents(device *userapi.Device, in []types.StreamEvent) []gomatrixserverlib.HeaderedEvent
	// AddSendToDevice increases the EDU position in the cache and returns the stream position.
	AddSendToDevice() types.StreamPosition
	// SendToDeviceUpdatesForSync returns a list of send-to-device updates. It returns three lists:
	// - "events": a list of send-to-device events that should be included in the sync
	// - "changes": a list of send-to-device events that should be updated in the database by
	//      CleanSendToDeviceUpdates
	// - "deletions": a list of send-to-device events which have been confirmed as sent and
	//      can be deleted altogether by CleanSendToDeviceUpdates
	// The token supplied should be the current requested sync token, e.g. from the "since"
	// parameter.
	SendToDeviceUpdatesForSync(ctx context.Context, userID, deviceID string, token types.StreamingToken) (events []types.SendToDeviceEvent, changes []types.SendToDeviceNID, deletions []types.SendToDeviceNID, err error)
	// StoreNewSendForDeviceMessage stores a new send-to-device event for a user's device.
	StoreNewSendForDeviceMessage(ctx context.Context, streamPos types.StreamPosition, userID, deviceID string, event gomatrixserverlib.SendToDeviceEvent) (types.StreamPosition, error)
	// CleanSendToDeviceUpdates will update or remove any send-to-device updates based on the
	// result to a previous call to SendDeviceUpdatesForSync. This is separate as it allows
	// SendToDeviceUpdatesForSync to be called multiple times if needed (e.g. before and after
	// starting to wait for an incremental sync with timeout).
	// The token supplied should be the current requested sync token, e.g. from the "since"
	// parameter.
	CleanSendToDeviceUpdates(ctx context.Context, toUpdate, toDelete []types.SendToDeviceNID, token types.StreamingToken) (err error)
	// SendToDeviceUpdatesWaiting returns true if there are send-to-device updates waiting to be sent.
	SendToDeviceUpdatesWaiting(ctx context.Context, userID, deviceID string) (bool, error)
	// GetFilter looks up the filter associated with a given local user and filter ID.
	// Returns a filter structure. Otherwise returns an error if no such filter exists
	// or if there was an error talking to the database.
	GetFilter(ctx context.Context, localpart string, filterID string) (*gomatrixserverlib.Filter, error)
	// PutFilter puts the passed filter into the database.
	// Returns the filterID as a string. Otherwise returns an error if something
	// goes wrong.
	PutFilter(ctx context.Context, localpart string, filter *gomatrixserverlib.Filter) (string, error)
	// RedactEvent wipes an event in the database and sets the unsigned.redacted_because key to the redaction event
	RedactEvent(ctx context.Context, redactedEventID string, redactedBecause *gomatrixserverlib.HeaderedEvent) error
}<|MERGE_RESOLUTION|>--- conflicted
+++ resolved
@@ -86,12 +86,9 @@
 	// AddPeek adds a new peek to our DB for a given room by a given user's device.
 	// Returns an error if there was a problem communicating with the database.
 	AddPeek(ctx context.Context, RoomID, UserID, DeviceID string) (types.StreamPosition, error)
-<<<<<<< HEAD
-=======
 	// DeletePeek deletes all peeks for a given room by a given user
 	// Returns an error if there was a problem communicating with the database.
 	DeletePeeks(ctx context.Context, RoomID, UserID string) (types.StreamPosition, error)
->>>>>>> 913020e4
 	// SetTypingTimeoutCallback sets a callback function that is called right after
 	// a user is removed from the typing user list due to timeout.
 	SetTypingTimeoutCallback(fn cache.TimeoutCallbackFn)
