--- conflicted
+++ resolved
@@ -511,15 +511,6 @@
 }
 
 type PeekingDevice struct {
-<<<<<<< HEAD
-	UserID 		string
-	DeviceID    string
-}
-
-type Peek struct {
-	RoomID string
-	New    bool
-=======
 	UserID   string
 	DeviceID string
 }
@@ -528,5 +519,4 @@
 	RoomID  string
 	New     bool
 	Deleted bool
->>>>>>> 913020e4
 }